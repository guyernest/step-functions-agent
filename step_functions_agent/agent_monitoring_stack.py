--- conflicted
+++ resolved
@@ -34,29 +34,6 @@
         # Adding the token metrics
         high_level_facade.add_medium_header('Token Metrics')
 
-<<<<<<< HEAD
-        metric_factory = high_level_facade.create_metric_factory()
-
-        # Create metrics that aggregate across all models for each agent
-        # Use SEARCH to find all InputTokens/OutputTokens metrics for each state machine
-        input_tokens_metrics = [
-            cloudwatch.MathExpression(
-                expression=f"SUM(SEARCH('{{AI-Agents,agent,model,state_machine_name}} InputTokens {state_machine_name}', 'Sum'))",
-                label=f'Input Tokens - {state_machine_name}',
-                period=Duration.minutes(5),
-            )
-            for state_machine_name in agents
-        ]
-
-        output_tokens_metrics = [
-            cloudwatch.MathExpression(
-                expression=f"SUM(SEARCH('{{AI-Agents,agent,model,state_machine_name}} OutputTokens {state_machine_name}', 'Sum'))",
-                label=f'Output Tokens - {state_machine_name}',
-                period=Duration.minutes(5),
-            )
-            for state_machine_name in agents
-        ]
-=======
         # metric_factory = high_level_facade.create_metric_factory()
 
         # input_tokens_metrics = [
@@ -114,7 +91,6 @@
                 left=[input_tokens_query],
                 width=12  # Setting width to half the dashboard (24 units is full width)
             )
->>>>>>> 01197cd3
 
             output_tokens_query = cloudwatch.MathExpression(
                 expression=f"SELECT SUM(OutputTokens) FROM \"AI-Agents\" WHERE state_machine_name = '{agent}' GROUP BY model",
@@ -145,20 +121,6 @@
             # Create the math expression
         math_expression = cloudwatch.MathExpression(
             expression="""
-<<<<<<< HEAD
-            SUM(SEARCH('{AI-Agents,agent,model,state_machine_name} InputTokens gpt-4o', 'Sum')) * 2.50 / 1000000 +
-            SUM(SEARCH('{AI-Agents,agent,model,state_machine_name} OutputTokens gpt-4o', 'Sum')) * 10.00 / 1000000 +
-            SUM(SEARCH('{AI-Agents,agent,model,state_machine_name} InputTokens gpt-4o-mini', 'Sum')) * 0.15 / 1000000 +
-            SUM(SEARCH('{AI-Agents,agent,model,state_machine_name} OutputTokens gpt-4o-mini', 'Sum')) * 0.60 / 1000000 +
-            SUM(SEARCH('{AI-Agents,agent,model,state_machine_name} InputTokens claude-3-7-sonnet-latest', 'Sum')) * 3.00 / 1000000 +
-            SUM(SEARCH('{AI-Agents,agent,model,state_machine_name} OutputTokens claude-3-7-sonnet-latest', 'Sum')) * 15.00 / 1000000 +
-            SUM(SEARCH('{AI-Agents,agent,model,state_machine_name} InputTokens gemini-2.5-flash', 'Sum')) * 0.10 / 1000000 +
-            SUM(SEARCH('{AI-Agents,agent,model,state_machine_name} OutputTokens gemini-2.5-flash', 'Sum')) * 0.40 / 1000000 +
-            SUM(SEARCH('{AI-Agents,agent,model,state_machine_name} InputTokens amazon.nova-pro', 'Sum')) * 0.8 / 1000000 +
-            SUM(SEARCH('{AI-Agents,agent,model,state_machine_name} OutputTokens amazon.nova-pro', 'Sum')) * 3.20 / 1000000 +
-            SUM(SEARCH('{AI-Agents,agent,model,state_machine_name} InputTokens grok-2', 'Sum')) * 2.0 / 1000000 +
-            SUM(SEARCH('{AI-Agents,agent,model,state_machine_name} OutputTokens grok-2', 'Sum')) * 10.00 / 1000000
-=======
             SUM(SEARCH('{AI-Agents,model,state_machine_name} InputTokens gpt-4o', 'Sum')) * 2.50 / 10^6 +
             SUM(SEARCH('{AI-Agents,model,state_machine_name} OutputTokens gpt-4o', 'Sum')) * 10.00 / 10^6 +
             SUM(SEARCH('{AI-Agents,model,state_machine_name} InputTokens gpt-4o-mini', 'Sum')) * 0.15 / 10^6 +
@@ -171,7 +133,6 @@
             SUM(SEARCH('{AI-Agents,model,state_machine_name} OutputTokens amazon.nova-pro', 'Sum')) * 3.20 / 10^6 +
             SUM(SEARCH('{AI-Agents,model,state_machine_name} InputTokens grok-2', 'Sum')) * 2.0 / 10^6 +
             SUM(SEARCH('{AI-Agents,model,state_machine_name} OutputTokens grok-2', 'Sum')) * 10.00 / 10^6
->>>>>>> 01197cd3
             """,
             label="Cost Calculation"  # Label that will appear on the dashboard
         )
